--- conflicted
+++ resolved
@@ -1,11 +1,6 @@
 {
-<<<<<<< HEAD
   "name": "mcp-remote-audience",
-  "version": "0.1.19",
-=======
-  "name": "mcp-remote",
   "version": "0.1.29",
->>>>>>> ce68351d
   "description": "Remote proxy for Model Context Protocol, allowing local-only clients to connect to remote servers using oAuth",
   "keywords": [
     "mcp",
